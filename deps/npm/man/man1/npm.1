--- conflicted
+++ resolved
@@ -14,11 +14,7 @@
 .fi
 .
 .SH "VERSION"
-<<<<<<< HEAD
-1.1.2
-=======
 1.1.4
->>>>>>> 5ca5ec33
 .
 .SH "DESCRIPTION"
 npm is the package manager for the Node JavaScript platform\.  It puts
