--- conflicted
+++ resolved
@@ -1,11 +1,7 @@
 .\" Generated with Ronnjs 0.3.8
 .\" http://github.com/kapouer/ronnjs/
 .
-<<<<<<< HEAD
-.TH "NPM\-RM" "1" "January 2013" "" ""
-=======
 .TH "NPM\-RM" "1" "February 2013" "" ""
->>>>>>> 13897279
 .
 .SH "NAME"
 \fBnpm-rm\fR \-\- Remove a package
