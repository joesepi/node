--- conflicted
+++ resolved
@@ -6,18 +6,14 @@
 #include "platform.h"
 
 #include <errno.h>
-<<<<<<< HEAD
+#include <string.h>
 
 #ifdef __POSIX__
-# include <unistd.h>  // gethostname
+# include <unistd.h>  // gethostname, sysconf
+# include <sys/utsname.h>
 #else // __MINGW32__
 # include <winsock2.h> // gethostname
 #endif // __MINGW32__
-=======
-#include <unistd.h>  // gethostname, sysconf
-#include <sys/utsname.h>
-#include <string.h>
->>>>>>> b5637170
 
 namespace node {
 
@@ -26,17 +22,13 @@
 static Handle<Value> GetHostname(const Arguments& args) {
   HandleScope scope;
   char s[255];
+  int r = gethostname(s, 255);
 
-<<<<<<< HEAD
   if (r < 0) {
 #ifdef __MINGW32__
     errno = WSAGetLastError() - WSABASEERR;
 #endif
     return ThrowException(ErrnoException(errno, "gethostname"));
-=======
-  if (gethostname(s, 255) < 0) {
-    return Undefined();
->>>>>>> b5637170
   }
 
   return scope.Close(String::New(s));
